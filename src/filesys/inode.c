#include "filesys/inode.h"
#include <list.h>
#include <debug.h>
#include <round.h>
#include <string.h>
#include "filesys/filesys.h"
#include "filesys/free-map.h"
#include "threads/malloc.h"
#include "threads/synch.h"

/* Identifies an inode. */
#define INODE_MAGIC 0x494e4f44

/* On-disk inode.
   Must be exactly BLOCK_SECTOR_SIZE bytes long. */
struct inode_disk {
  /* Project 3 Task 2 START */

  block_sector_t direct_blocks[124];    /* direct pointers to data */
  block_sector_t single_indirect_block; /* points to indirect_block struct which points to data */
  block_sector_t double_indirect_block; /* pointer to indirect_block struct that points to more indirect_blocks structs that point to data */

  /* Project 3 Task 2 END */

  off_t length;         /* File size in bytes. */
  unsigned magic;       /* Magic number. */
};

/* Returns the number of sectors to allocate for an inode SIZE
   bytes long. */
static inline size_t bytes_to_sectors(off_t size) { return DIV_ROUND_UP(size, BLOCK_SECTOR_SIZE); }

/* In-memory inode. */
struct inode {
  struct list_elem elem;  /* Element in inode list. */
  block_sector_t sector;  /* Sector number of disk location. */
  int open_cnt;           /* Number of openers. */
  bool removed;           /* True if deleted, false otherwise. */
  int deny_write_cnt;     /* 0: writes ok, >0: deny writes. */
};

/* Project 3 Task 2 START */

/* a single indirect block */
struct indirect_block {
  /* 8 MiB = 8388608 B => 8388608 B / 512 B = 16384 => sqrt(16384) = 128 */
     /* calculation to justify having array size 128^ */
 
  /* In the case where the file takes up the whole partition (8 MiB), we will have the double_indirect_block pointing to 128 single_indirect_blocks that will each point
   to 128 sectors resulting in 128 * 128 = 16384 blocks. */
  block_sector_t indirect_blocks[128]; /* array of pointers to data or indirect blocks */
};

/* Project 3 Task 2 END */

/* Returns the block device sector that contains byte offset POS
   within INODE.
   Returns -1 if INODE does not contain data for a byte at offset
   POS. */
static block_sector_t byte_to_sector(const struct inode* inode, off_t pos) {
  ASSERT(inode != NULL);
  /* Project 3 Task 2 START */

  // Calculate index of block based on pos
  off_t block_index = pos / BLOCK_SECTOR_SIZE;
  
  // Fetch inode_disk struct
<<<<<<< HEAD
  struct inode_disk *inode_data = calloc(1, sizeof(struct inode_disk));
=======
  struct inode_disk *inode_data = malloc(BLOCK_SECTOR_SIZE);
>>>>>>> 00f6c2ef
  cache_read(inode->sector, (void*) inode_data);

  if (block_index < 124) {
    // Case where we can fetch block from direct blocks
    return inode_data->direct_blocks[block_index];
  } else if (block_index < 252) {
    // Case where we have to check single_indirect_block

    // Read indirect_block struct from disk with cache read and store in buffer
    struct indirect_block *indirect_block; 
    cache_read(inode_data->single_indirect_block, (void*) indirect_block);

    // Using indirect_block struct, read from cache to get block
    return indirect_block->indirect_blocks[block_index - 128];


  } else if (block_index < 252 + 128*128) {
    // Case where we have to check double_direct_block

    // Read indirect_block struct from disk with cache read and store in buffer
    struct indirect_block *double_indirect_block; 
    cache_read(inode_data->double_indirect_block, (void*) double_indirect_block);

    // Using indirect_block struct, index into indirect blocks and read next indirect_block struct
    struct indirect_block *indirect_block; 
    cache_read(double_indirect_block->indirect_blocks[(block_index - 252) / 128], (void*) indirect_block);

    // Read from cache to get block
    return indirect_block->indirect_blocks[(block_index - 252) % 128];

  } else {
    return -1;
  }



  return -1;
  /* Project 3 Task 2 END */
}

/* List of open inodes, so that opening a single inode twice
   returns the same `struct inode'. */
static struct list open_inodes;

/* Initializes the inode module. */
void inode_init(void) { list_init(&open_inodes); }

/* Rollback */
void rollback(struct list *allocated_sectors);

struct block_list_elem {
  block_sector_t *block_ptr;
  struct list_elem elem;
};

void rollback(struct list *allocated_sectors) {
  struct block_list_elem *block_elem;
  struct list_elem *iter = list_begin(allocated_sectors);
  while (iter != list_end(allocated_sectors)) {
    block_elem = list_entry(iter, struct block_list_elem, elem);
    iter = list_next(iter);
    free_map_release(*block_elem->block_ptr, 1);
    free(block_elem);
  }
}

/* Initializes an inode with LENGTH bytes of data and
   writes the new inode to sector SECTOR on the file system
   device.
   Returns true if successful.
   Returns false if memory or disk allocation fails. */
bool inode_create(block_sector_t sector, off_t length) {
  struct inode_disk* disk_inode = NULL;
  bool success = true;

  ASSERT(length >= 0);

  /* If this assertion fails, the inode structure is not exactly
     one sector in size, and you should fix that. */
  ASSERT(sizeof *disk_inode == BLOCK_SECTOR_SIZE);

  disk_inode = calloc(1, sizeof *disk_inode);
  if (disk_inode != NULL) {
    /* Project 3 Task 2 START */
    static char zeros[BLOCK_SECTOR_SIZE];

    struct list allocated_sectors;
    list_init(&allocated_sectors);
    struct block_list_elem *block_elem;

    size_t sectors = bytes_to_sectors(length);
    disk_inode->length = length;
    disk_inode->magic = INODE_MAGIC;

    /* START TASK: Subdirectories */
    //disk_inode->is_dir = is_dir;
    /* END TASK: Subdirectories */

    // Allocate sector for single indirect block
    bool result = free_map_allocate(1, &disk_inode->single_indirect_block);
    if (result == false) {
      rollback(&allocated_sectors);
      return false;
    }

    // Write allocated sector to disk
    cache_write(disk_inode->single_indirect_block, zeros);

    block_elem = malloc(sizeof(struct block_list_elem));
    block_elem->block_ptr = &disk_inode->single_indirect_block;
    list_push_back(&allocated_sectors, &block_elem->elem);

    // Allocate sector for double indirect block
    result = free_map_allocate(1, &disk_inode->double_indirect_block);
    if (result == false) {
      rollback(&allocated_sectors);
      return false;
    }

    // Write allocated sector to disk
    cache_write(disk_inode->double_indirect_block, zeros);

    block_elem = malloc(sizeof(struct block_list_elem));
    block_elem->block_ptr = &disk_inode->double_indirect_block;
    list_push_back(&allocated_sectors, &block_elem->elem);

    // Allocate sectors within direct block, single indirect block, and double indirect block
    for (int i = 0; i < sectors; i++) {
      if (i < 124) {
        // Case where we can allocate sectors to direct blocks

        bool result = free_map_allocate(1, &disk_inode->direct_blocks[i]);
        if (result == false) {
          rollback(&allocated_sectors);
          return false;
        }

        // Write allocated sector to disk
        cache_write(disk_inode->direct_blocks[i], zeros);

        block_elem = malloc(sizeof(struct block_list_elem));
        block_elem->block_ptr = &disk_inode->direct_blocks[i];
        list_push_back(&allocated_sectors, &block_elem->elem);
        
      } else if (i < 252) {
        // Case where we can allocate sectors to single indirect blocks

        // Read indirect_block struct from disk with cache read and store in buffer
        struct indirect_block *indirect_block; 
        cache_read(disk_inode->single_indirect_block, (void*) indirect_block);

        // Using indirect_block struct, allocate sectors for its indirect_blocks array
        bool result = free_map_allocate(1, &indirect_block->indirect_blocks[i - 128]);
        if (result == false) {
          rollback(&allocated_sectors);
          return false;
        }

        // Write allocated sector to disk
        cache_write(indirect_block->indirect_blocks[i - 128], zeros);
        block_elem = malloc(sizeof(struct block_list_elem));
        block_elem->block_ptr = &indirect_block->indirect_blocks[i - 128];
        list_push_back(&allocated_sectors, &block_elem->elem);
      } else if (i < 252 + 128*128) {
        // Case where we can allocate sectors to double indirect blocks

        // Read indirect_block struct from disk with cache read and store in buffer
        struct indirect_block *double_indirect_block; 
        cache_read(disk_inode->double_indirect_block, (void*) double_indirect_block);

        // Allocate sector to access inner indirect block struct
        bool result = free_map_allocate(1, &double_indirect_block->indirect_blocks[(i - 252) / 128]);
        if (result == false) {
          rollback(&allocated_sectors);
          return false;
        }

        // Write allocated sector to disk
        cache_write(double_indirect_block->indirect_blocks[(i - 252) / 128], zeros);

        block_elem = malloc(sizeof(struct block_list_elem));
        block_elem->block_ptr = &double_indirect_block->indirect_blocks[(i - 252) / 128];
        list_push_back(&allocated_sectors, &block_elem->elem);

        // Using indirect_block struct, index into indirect blocks and read next indirect_block struct that we just allocated
        struct indirect_block *indirect_block; 
        cache_read(double_indirect_block->indirect_blocks[(i - 252) / 128], (void*) indirect_block);

        // Allocate another sector in the inner indirect_block struct to be able to put data in
        result = free_map_allocate(1, &indirect_block->indirect_blocks[(i - 252) % 128]);
        if (result == false) {
          rollback(&allocated_sectors);
          return false;
        }

        // Write allocated sector to disk
        cache_write(indirect_block->indirect_blocks[(i - 252) % 128], zeros);

        block_elem = malloc(sizeof(struct block_list_elem));
        block_elem->block_ptr = &indirect_block->indirect_blocks[(i - 252) % 128];
        list_push_back(&allocated_sectors, &block_elem->elem);
      } else {
        rollback(&allocated_sectors);
        return false;
      }
    }
    
    // Write disk_inode to cache
    cache_write(sector, (void*) disk_inode);
    
    // Free the malloc'd block_elems
    struct list_elem *iter = list_begin(&allocated_sectors);
    while (iter != list_end(&allocated_sectors)) {
      block_elem = list_entry(iter, struct block_list_elem, elem);
      iter = list_next(iter);
      free(block_elem);
    }
    /* Project 3 Task 2 END */

    free(disk_inode);
  }
  return success;
}

/* Reads an inode from SECTOR
   and returns a `struct inode' that contains it.
   Returns a null pointer if memory allocation fails. */
struct inode* inode_open(block_sector_t sector) {
  struct list_elem* e;
  struct inode* inode;

  /* Check whether this inode is already open. */
  for (e = list_begin(&open_inodes); e != list_end(&open_inodes); e = list_next(e)) {
    inode = list_entry(e, struct inode, elem);
    if (inode->sector == sector) {
      inode_reopen(inode);
      return inode;
    }
  }

  /* Allocate memory. */
  inode = malloc(sizeof *inode);
  if (inode == NULL)
    return NULL;

  /* Initialize. */
  list_push_front(&open_inodes, &inode->elem);
  inode->sector = sector;
  inode->open_cnt = 1;
  inode->deny_write_cnt = 0;
  inode->removed = false;
  return inode;
}

/* Reopens and returns INODE. */
struct inode* inode_reopen(struct inode* inode) {
  if (inode != NULL)
    inode->open_cnt++;
  return inode;
}

/* Returns INODE's inode number. */
block_sector_t inode_get_inumber(const struct inode* inode) { return inode->sector; }

/* Closes INODE and writes it to disk.
   If this was the last reference to INODE, frees its memory.
   If INODE was also a removed inode, frees its blocks. */
void inode_close(struct inode* inode) {
  /* Ignore null pointer. */
  if (inode == NULL)
    return;

  /* Release resources if this was the last opener. */
  if (--inode->open_cnt == 0) {
<<<<<<< HEAD
    struct inode_disk *disk_inode = calloc(1, sizeof(struct inode_disk));
=======
    struct inode_disk *disk_inode = malloc(BLOCK_SECTOR_SIZE);
>>>>>>> 00f6c2ef
    cache_read(inode->sector, (void*) disk_inode);

    /* Remove from inode list and release lock. */
    list_remove(&inode->elem);

    /* Deallocate blocks if removed. */
    if (inode->removed) {
      free_map_release(inode->sector, 1);

      /* Project 3 Task 2 START */
 
      size_t sectors = bytes_to_sectors(disk_inode->length);

      // Read indirect_block struct from disk with cache read and store in buffer
      struct indirect_block *indirect_block; 
      cache_read(disk_inode->single_indirect_block, (void*) indirect_block);

      // Read indirect_block struct from disk with cache read and store in buffer
      struct indirect_block *double_indirect_block; 
      cache_read(disk_inode->double_indirect_block, (void*) double_indirect_block);

      // Allocate sectors within direct block, single indirect block, and double indirect block
      for (int i = 0; i < sectors; i++) {
        if (i < 124) {
          // Case where we can deallocate direct block sectors

          free_map_release(disk_inode->direct_blocks[i], 1);
        
        } else if (i < 252) {
          // Case where we can deallocate single indirect block sectors

          // Using indirect_block struct, deallocate sectors for its indirect_blocks array
          free_map_release(indirect_block->indirect_blocks[i - 128], 1);

        } else if (i < 252 + 128*128) {
          // Case where we can allocate sectors to double indirect blocks

          // Using indirect_block struct, index into indirect blocks and read next indirect_block struct that we just allocated
          struct indirect_block *indirect_block; 
          cache_read(double_indirect_block->indirect_blocks[(i - 252) / 128], (void*) indirect_block);

          // Allocate another sector in the inner indirect_block struct to be able to put data in
          free_map_release(indirect_block->indirect_blocks[(i - 252) % 128], 1);

          if ((i - 252) % 128 == 127) {
            free_map_release(double_indirect_block->indirect_blocks[(i - 252) / 128], 1);
          }
        }

        // Deallocate sector for single indirect block
        free_map_release(disk_inode->single_indirect_block, 1);

        // Deallocate sector for double indirect block
        free_map_release(disk_inode->double_indirect_block, 1);
      } 
    }

    free(inode);
  }
}

/* Marks INODE to be deleted when it is closed by the last caller who
   has it open. */
void inode_remove(struct inode* inode) {
  ASSERT(inode != NULL);
  inode->removed = true;
}

/* Reads SIZE bytes from INODE into BUFFER, starting at position OFFSET.
   Returns the number of bytes actually read, which may be less
   than SIZE if an error occurs or end of file is reached. */
off_t inode_read_at(struct inode* inode, void* buffer_, off_t size, off_t offset) {
  uint8_t* buffer = buffer_;
  off_t bytes_read = 0;
  uint8_t* bounce = NULL;

  while (size > 0) {
    /* Disk sector to read, starting byte offset within sector. */
    block_sector_t sector_idx = byte_to_sector(inode, offset);
    int sector_ofs = offset % BLOCK_SECTOR_SIZE;

    /* Bytes left in inode, bytes left in sector, lesser of the two. */
    off_t inode_left = inode_length(inode) - offset;
    int sector_left = BLOCK_SECTOR_SIZE - sector_ofs;
    int min_left = inode_left < sector_left ? inode_left : sector_left;

    /* Number of bytes to actually copy out of this sector. */
    int chunk_size = size < min_left ? size : min_left;
    if (chunk_size <= 0)
      break;

    if (sector_ofs == 0 && chunk_size == BLOCK_SECTOR_SIZE) {
      /* Read full sector directly into caller's buffer. */
      cache_read(sector_idx, buffer + bytes_read);
      // block_read(fs_device, sector_idx, buffer + bytes_read);
    } else {
      /* Read sector into bounce buffer, then partially copy
             into caller's buffer. */
      if (bounce == NULL) {
        bounce = malloc(BLOCK_SECTOR_SIZE);
        if (bounce == NULL)
          break;
      }
      cache_read(sector_idx, bounce);
      // block_read(fs_device, sector_idx, bounce);
      memcpy(buffer + bytes_read, bounce + sector_ofs, chunk_size);
    }

    /* Advance. */
    size -= chunk_size;
    offset += chunk_size;
    bytes_read += chunk_size;
  }
  free(bounce);

  return bytes_read;
}

/* Writes SIZE bytes from BUFFER into INODE, starting at OFFSET.
   Returns the number of bytes actually written, which may be
   less than SIZE if end of file is reached or an error occurs.
   (Normally a write at end of file would extend the inode, but
   growth is not yet implemented.) */
off_t inode_write_at(struct inode* inode, const void* buffer_, off_t size, off_t offset) {
  const uint8_t* buffer = buffer_;
  off_t bytes_written = 0;
  uint8_t* bounce = NULL;

  if (inode->deny_write_cnt)
    return 0;

  /* Project 3 Task 2 START */
  static char zeros[BLOCK_SECTOR_SIZE];

  struct list allocated_sectors;
  list_init(&allocated_sectors);
  struct block_list_elem *block_elem;

<<<<<<< HEAD
  struct inode_disk *disk_inode = calloc(1, sizeof(struct inode_disk));
=======
  struct inode_disk *disk_inode = malloc(BLOCK_SECTOR_SIZE);
>>>>>>> 00f6c2ef
  cache_read(inode->sector, disk_inode);

  if (byte_to_sector(inode, offset + size - 1) == -1) {
    
    size_t sectors = bytes_to_sectors(disk_inode->length + offset + size);
    off_t length = disk_inode->length;

    // Allocate sectors within direct block, single indirect block, and double indirect block
    for (int i = length; i < sectors; i++) {
      if (i < 124) {
        // Case where we can allocate sectors to direct blocks

        bool result = free_map_allocate(1, &disk_inode->direct_blocks[i]);
        if (result == false) {
          rollback(&allocated_sectors);
          return false;
        }

        // Write allocated sector to disk
        cache_write(disk_inode->direct_blocks[i], zeros);

        block_elem = malloc(sizeof(struct block_list_elem));
        block_elem->block_ptr = &disk_inode->direct_blocks[i];
        list_push_back(&allocated_sectors, &block_elem->elem);
        
      } else if (i < 252) {
        // Case where we can allocate sectors to single indirect blocks

        // Read indirect_block struct from disk with cache read and store in buffer
        struct indirect_block *indirect_block; 
        cache_read(disk_inode->single_indirect_block, (void*) indirect_block);

        // Using indirect_block struct, allocate sectors for its indirect_blocks array
        bool result = free_map_allocate(1, &indirect_block->indirect_blocks[i - 128]);
        if (result == false) {
          rollback(&allocated_sectors);
          return false;
        }

        // Write allocated sector to disk
        cache_write(indirect_block->indirect_blocks[i - 128], zeros);

        block_elem = malloc(sizeof(struct block_list_elem));
        block_elem->block_ptr = &indirect_block->indirect_blocks[i - 128];
        list_push_back(&allocated_sectors, &block_elem->elem);

      } else if (i < 252 + 128*128) {
        // Case where we can allocate sectors to double indirect blocks

        // Read indirect_block struct from disk with cache read and store in buffer
        struct indirect_block *double_indirect_block; 
        cache_read(disk_inode->double_indirect_block, (void*) double_indirect_block);

        // Allocate sector to access inner indirect block struct
        bool result = free_map_allocate(1, &double_indirect_block->indirect_blocks[(i - 252) / 128]);
        if (result == false) {
          rollback(&allocated_sectors);
          return false;
        }

        // Write allocated sector to disk
        cache_write(double_indirect_block->indirect_blocks[(i - 252) / 128], zeros);

        block_elem = malloc(sizeof(struct block_list_elem));
        block_elem->block_ptr = &double_indirect_block->indirect_blocks[(i - 252) / 128];
        list_push_back(&allocated_sectors, &block_elem->elem);

        // Using indirect_block struct, index into indirect blocks and read next indirect_block struct that we just allocated
        struct indirect_block *indirect_block; 
        cache_read(double_indirect_block->indirect_blocks[(i - 252) / 128], (void*) indirect_block);

        // Allocate another sector in the inner indirect_block struct to be able to put data in
        result = free_map_allocate(1, &indirect_block->indirect_blocks[(i - 252) % 128]);
        if (result == false) {
          rollback(&allocated_sectors);
          return false;
        }

        // Write allocated sector to disk
        cache_write(indirect_block->indirect_blocks[(i - 252) % 128], zeros);

        block_elem = malloc(sizeof(struct block_list_elem));
        block_elem->block_ptr = &indirect_block->indirect_blocks[(i - 252) % 128];
        list_push_back(&allocated_sectors, &block_elem->elem);
      } else {
        rollback(&allocated_sectors);
        return false;
      }
    }

    // Change length of inode
    disk_inode->length = offset + size;

    // Write disk_inode to cache
    cache_write(inode->sector, (void*) inode);

    // Free the malloc'd block_elems
    struct list_elem *iter = list_begin(&allocated_sectors);
    while (iter != list_end(&allocated_sectors)) {
      block_elem = list_entry(iter, struct block_list_elem, elem);
      iter = list_next(iter);
      free(block_elem);
    }
  }

  /* Project 3 Task 2 END */

  while (size > 0) {
    /* Sector to write, starting byte offset within sector. */
    block_sector_t sector_idx = byte_to_sector(inode, offset);
    int sector_ofs = offset % BLOCK_SECTOR_SIZE;

    /* Bytes left in inode, bytes left in sector, lesser of the two. */
    off_t inode_left = inode_length(inode) - offset;
    int sector_left = BLOCK_SECTOR_SIZE - sector_ofs;
    int min_left = inode_left < sector_left ? inode_left : sector_left;

    /* Number of bytes to actually write into this sector. */
    int chunk_size = size < min_left ? size : min_left;
    if (chunk_size <= 0)
      break;

    if (sector_ofs == 0 && chunk_size == BLOCK_SECTOR_SIZE) {
      /* Write full sector directly to disk. */
      cache_write(sector_idx, buffer + bytes_written);
      //block_write(fs_device, sector_idx, buffer + bytes_written);
    } else {
      /* We need a bounce buffer. */
      if (bounce == NULL) {
        bounce = malloc(BLOCK_SECTOR_SIZE);
        if (bounce == NULL)
          break;
      }

      /* If the sector contains data before or after the chunk
             we're writing, then we need to read in the sector
             first.  Otherwise we start with a sector of all zeros. */
      if (sector_ofs > 0 || chunk_size < sector_left)
        cache_read(sector_idx, bounce);
        // block_read(fs_device, sector_idx, bounce);
      else
        memset(bounce, 0, BLOCK_SECTOR_SIZE);
      memcpy(bounce + sector_ofs, buffer + bytes_written, chunk_size);
      cache_write(sector_idx, bounce);
      // block_write(fs_device, sector_idx, bounce);
    }

    /* Advance. */
    size -= chunk_size;
    offset += chunk_size;
    bytes_written += chunk_size;
  }
  free(bounce);

  return bytes_written;
}

/* Disables writes to INODE.
   May be called at most once per inode opener. */
void inode_deny_write(struct inode* inode) {
  inode->deny_write_cnt++;
  ASSERT(inode->deny_write_cnt <= inode->open_cnt);
}

/* Re-enables writes to INODE.
   Must be called once by each inode opener who has called
   inode_deny_write() on the inode, before closing the inode. */
void inode_allow_write(struct inode* inode) {
  ASSERT(inode->deny_write_cnt > 0);
  ASSERT(inode->deny_write_cnt <= inode->open_cnt);
  inode->deny_write_cnt--;
}

/* Returns the length, in bytes, of INODE's data. */
off_t inode_length(const struct inode* inode) { 
<<<<<<< HEAD
  struct inode_disk *disk_inode = calloc(1, sizeof(struct inode_disk));
=======
  struct inode_disk *disk_inode = malloc(BLOCK_SECTOR_SIZE);
>>>>>>> 00f6c2ef
  cache_read(inode->sector, (void*) disk_inode);
  return disk_inode->length; 
}

/* START TASK: Buffer Cache */
/* The current position of the clock hand for clock replacement algorithm */
int clock_pos;

/* A buffer cache entry */
typedef struct block {
  char *data;             /* Pointer to a 512 byte buffer on the heap. */
  block_sector_t sector;  /* Location of block on disk */
  int clock_state;        /* either 1 or 0 for clock replacement algorithm */
  bool dirty;             /* Dirty bit. true = dirty, false = not dirty */
  bool valid;             /* Valid bit true = valid, false = invalid */
  struct lock b_lock;     /* Lock for reads/writes/evicts to this specific block */
} block;

/* Global buffer cache that stores blocks. */
block buffer_cache[64];

/* Lock for iterating through or replacing an item in the buffer cache. */
struct lock buffer_cache_lock;

/* Initializes buffer cache at system startup. */
void init_buffer_cache(void) {
  /* Initialize blocks in buffer cache */
  for (int i = 0; i < 64; i++) {
    /* Malloc space on heap for data in block. */
    buffer_cache[i].data = (char *) malloc(sizeof(char) * BLOCK_SECTOR_SIZE);
    /* Set entry to invalid (no data in block yet). */
    buffer_cache[i].valid = false;
    /* Set dirty bit to false */
    buffer_cache[i].dirty = false;
    /* Set clock state to 0 (ready for eviction) */
    buffer_cache[i].clock_state = 0;
    /* Set sector's default value to 0. */
    buffer_cache[i].sector = 0;
    /* Initialize block's lock */
    lock_init(&buffer_cache[i].b_lock);
  }

  /* Intiialize clock_pos */
  clock_pos = 0;
  /* Initialize buffer cache lock */
  lock_init(&buffer_cache_lock);
}

/* Flushes buffer cache out to disk and deallocates buffer cache memory at system shut down. */
void flush_cache(void) {
  lock_acquire(&buffer_cache_lock);
  block *cache_entry;
  for (int i = 0; i < 64; i++) {
    cache_entry = &buffer_cache[i];
    /* Make sure all reads/writes before system shutdown finishes before flushing */
    // lock_acquire(&(cache_entry->b_lock));

    /* Only flush if data is valid and dirty. */
    if (cache_entry->valid && cache_entry->dirty) {
      /* Write block's data out to disk. */
      block_write(fs_device, cache_entry->sector, cache_entry->data);
    }
    /* Free cache_entry's allocated data. */
    free(cache_entry->data);

    // lock_release(&(cache_entry->b_lock));
  }

  lock_release(&buffer_cache_lock);
}

/* Evicts a block from buffer cache according to the clock replacement algorithm. Then replaces it with a new block with the given sector on disk. */
int replace_block(block_sector_t sector) {
  /* Note: replace_block should be called in the context of the buffer_cache_lock already acquired. */
  block *cache_entry = NULL;
  block_sector_t evicted_sector;
  while (1) {
    /* Reset clock hand. */
    if (clock_pos >= 64) {
      clock_pos = 0;
    }

    /* Check if cache entry is ready for eviction */
    cache_entry = &buffer_cache[clock_pos];
    if (cache_entry->valid && cache_entry->clock_state == 1) {
      cache_entry->clock_state = 0;
      clock_pos++;
      continue;
    }

    /* Found entry for removal */
    evicted_sector = cache_entry->sector;
    // lock_acquire(&(cache_entry->b_lock));
    /* Check if data changed after acquiring evicted block's lock */
    if (evicted_sector != cache_entry->sector) {
      /* Find another eviction target */
      // lock_release(&(cache_entry->b_lock));
      clock_pos++;
      continue;
    }

    /* If dirty bit set, write data out to disk before eviction. */
    if (cache_entry->dirty) {
      block_write(fs_device, sector, cache_entry->data);
    }

    /* Data is consistent, read disk sector to buffer cache entry. */
    block_read(fs_device, sector, cache_entry->data);
    cache_entry->sector = sector;
    cache_entry->dirty = false;
    cache_entry->valid = true;
    cache_entry->clock_state = 1;
    // lock_release(&(cache_entry->b_lock));
    clock_pos++;
    break;
  }
  return evicted_sector;
}

/* Read an entry from the cache into buffer, pulling in a sector from disk into the cache for reading if the sector is not in the cache already. */
void cache_read(block_sector_t sector, void *buffer) {
  /* Acquire lock to iterate through buffer cache and evict if necessary */
  lock_acquire(&buffer_cache_lock);
  block *cache_entry = NULL;
  block* temp_entry;
  /* Find entry in buffer cache */
  for (int i = 0; i < 64; i++) {
    temp_entry = &buffer_cache[i];
    if (temp_entry->valid && temp_entry->sector == sector) {
      cache_entry = temp_entry;
      break;
    }
  }

  /* Check if entry exists in cache */
  if (cache_entry == NULL) {
    int new_entry_idx = replace_block(sector);
    cache_entry = &buffer_cache[new_entry_idx];
  }

  // lock_release(&buffer_cache_lock);

  /* Read data from buffer cache into buffer. */
  /* Note: This must be outside of buffer_cache_lock acquired to support concurrent reads/writes to different blocks */
  if (cache_entry != NULL) {
    // lock_acquire(&(cache_entry->b_lock));
    /* Check if data changed between releasing buffer cache lock and acquiring cache entry's lock */
    if (cache_entry->sector != sector) {
      /* Data has changed, so try to find it again in the cache. */
      // lock_release(&(cache_entry->b_lock));
      lock_release(&buffer_cache_lock);
      return cache_read(sector, buffer);
    }

    /* Data is consistent, read into buffer. */
    memcpy(buffer, cache_entry->data, BLOCK_SECTOR_SIZE);
    cache_entry->clock_state = 1;
    // lock_release(&(cache_entry->b_lock));
    lock_release(&buffer_cache_lock);
    return;
  } else {
    /* cache_entry is NULL, repeat process */
    lock_release(&buffer_cache_lock);
    return cache_read(sector, buffer);
  }
}

/* Write an entry to the cache from buffer, pulling in a sector from disk into the cache for writing if the sector is not in the cache already. */
void cache_write(block_sector_t sector, void *buffer) {
  /* Acquire lock to iterate through buffer cache and evict if necessary */
  lock_acquire(&buffer_cache_lock);
  block *cache_entry = NULL;
  block* temp_entry;
  /* Find entry in buffer cache */
  for (int i = 0; i < 64; i++) {
    temp_entry = &buffer_cache[i];
    if (temp_entry->valid && temp_entry->sector == sector) {
      cache_entry = temp_entry;
      break;
    }
  }

  /* Check if entry exists in cache */
  if (cache_entry == NULL) {
    int new_entry_idx = replace_block(sector);
    cache_entry = &buffer_cache[new_entry_idx];
  }

  // lock_release(&buffer_cache_lock);

  /* Write data from buffer into cache block. */
  /* Note: This must be outside of acquiring buffer_cache_lock to support concurrent reads/writes to different blocks */
  if (cache_entry != NULL) {
    // lock_acquire(&(cache_entry->b_lock));
    /* Check if data changed between releasing buffer cache lock and acquiring cache entry's lock */
    if (cache_entry->sector != sector) {
      /* Data has changed, so try to find it again in the cache. */
      // lock_release(&(cache_entry->b_lock));
      lock_release(&buffer_cache_lock);
      return cache_write(sector, buffer);
    }

    /* Data is consistent, write buffer into cache block. */
    memcpy(cache_entry->data, buffer, BLOCK_SECTOR_SIZE);
    cache_entry->dirty = true;
    cache_entry->clock_state = 1;
    // lock_release(&(cache_entry->b_lock));
    lock_release(&buffer_cache_lock);
    return;
  } else {
    /* cache_entry is NULL, repeat process */
    lock_release(&buffer_cache_lock);
    cache_write(sector, buffer);
  }
}
/* END TASK: Buffer Cache */<|MERGE_RESOLUTION|>--- conflicted
+++ resolved
@@ -65,11 +65,7 @@
   off_t block_index = pos / BLOCK_SECTOR_SIZE;
   
   // Fetch inode_disk struct
-<<<<<<< HEAD
-  struct inode_disk *inode_data = calloc(1, sizeof(struct inode_disk));
-=======
   struct inode_disk *inode_data = malloc(BLOCK_SECTOR_SIZE);
->>>>>>> 00f6c2ef
   cache_read(inode->sector, (void*) inode_data);
 
   if (block_index < 124) {
@@ -344,11 +340,7 @@
 
   /* Release resources if this was the last opener. */
   if (--inode->open_cnt == 0) {
-<<<<<<< HEAD
-    struct inode_disk *disk_inode = calloc(1, sizeof(struct inode_disk));
-=======
     struct inode_disk *disk_inode = malloc(BLOCK_SECTOR_SIZE);
->>>>>>> 00f6c2ef
     cache_read(inode->sector, (void*) disk_inode);
 
     /* Remove from inode list and release lock. */
@@ -487,11 +479,7 @@
   list_init(&allocated_sectors);
   struct block_list_elem *block_elem;
 
-<<<<<<< HEAD
-  struct inode_disk *disk_inode = calloc(1, sizeof(struct inode_disk));
-=======
   struct inode_disk *disk_inode = malloc(BLOCK_SECTOR_SIZE);
->>>>>>> 00f6c2ef
   cache_read(inode->sector, disk_inode);
 
   if (byte_to_sector(inode, offset + size - 1) == -1) {
@@ -667,11 +655,7 @@
 
 /* Returns the length, in bytes, of INODE's data. */
 off_t inode_length(const struct inode* inode) { 
-<<<<<<< HEAD
-  struct inode_disk *disk_inode = calloc(1, sizeof(struct inode_disk));
-=======
   struct inode_disk *disk_inode = malloc(BLOCK_SECTOR_SIZE);
->>>>>>> 00f6c2ef
   cache_read(inode->sector, (void*) disk_inode);
   return disk_inode->length; 
 }
