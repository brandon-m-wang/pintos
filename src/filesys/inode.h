--- conflicted
+++ resolved
@@ -33,12 +33,9 @@
 block_sector_t inode_get_sector(struct inode* inode);
 /* Set dst's parent directory to be src */
 void inode_set_parent(struct inode* dst, struct inode* src);
-<<<<<<< HEAD
 /* Check inode's inode_disk's is_dir */
 bool is_inode_dir(struct *inode inode);
-=======
 void inode_dec_files_contained(struct inode* inode);
 void inode_inc_files_contained(struct inode* inode);
->>>>>>> ca5e04c1
 
 #endif /* filesys/inode.h */